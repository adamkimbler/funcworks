--- conflicted
+++ resolved
@@ -328,7 +328,7 @@
             raise ValueError('Default Model File not Found')
     else:
         model_file = opts.model_file
-<<<<<<< HEAD
+
     retval['workflow'] = init_funcworks_wf(
         model_file=model_file,
         bids_dir=opts.bids_dir,
@@ -343,25 +343,7 @@
         use_rapidart=opts.use_rapidart,
         detrend_poly=opts.detrend_poly,
         align_volumes=opts.align_volumes)
-=======
-    if opts.analysis_level != 'session':
-        raise NotImplementedError(
-            '{level} level modelling currently unavailable'.format(
-                level=opts.analysis_level))
-    retval['workflow'] = init_funcworks_wf(model_file=model_file,
-                                           bids_dir=opts.bids_dir,
-                                           output_dir=opts.output_dir,
-                                           work_dir=opts.work_dir,
-                                           database_path=str(database_path),
-                                           participants=retval['participant_label'],
-                                           analysis_level=opts.analysis_level,
-                                           smoothing=opts.smoothing,
-                                           derivatives=opts.derivatives,
-                                           run_uuid=run_uuid,
-                                           use_rapidart=opts.use_rapidart,
-                                           detrend_poly=opts.detrend_poly,
-                                           align_volumes=opts.align_volumes)
->>>>>>> b58bb32b
+
     retval['return_code'] = 0
     # logs_path = Path(output_dir) / 'funcworks' / 'logs'
     # boilerplate = retval['workflow'].visit_desc()
