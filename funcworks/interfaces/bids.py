"""General BIDS interfaces."""
# pylint: disable=W0703,C0115,C0415
import json
import shutil
from pathlib import Path
from gzip import GzipFile
from nipype import logging
from nipype.utils.filemanip import copyfile
from nipype.interfaces.base import (
    BaseInterfaceInputSpec, TraitedSpec,
<<<<<<< HEAD
    InputMultiPath, OutputMultiPath, File, Directory,
=======
    InputMultiPath, OutputMultiPath, File, Directory, Str,
>>>>>>> 28d91a07
    traits, isdefined, SimpleInterface)
from nipype.interfaces.io import IOBase
import nibabel as nb
from ..utils import snake_to_camel

iflogger = logging.getLogger("nipype.interface")


def bids_split_filename(fname):
    """
    Split a filename into parts: path, base filename, and extension.

    Respects multi-part file types used in BIDS standard and draft extensions
    Largely copied from nipype.utils.filemanip.split_filename
    Parameters
    ----------
    fname : str
        file or path name
    Returns
    -------
    pth : str
        path of fname
    fname : str
        basename of filename, without extension
    ext : str
        file extension of fname
    """
    special_extensions = [
        ".R.surf.gii", ".L.surf.gii",
        ".L.func.gii", ".L.func.gii",
        ".nii.gz", ".tsv.gz",
    ]
    file_path = Path(fname)
    pth = str(file_path.parent.as_posix())

    fname = str(file_path.name)
    for special_ext in special_extensions:
        if fname.lower().endswith(special_ext.lower()):
            ext = special_ext
            fname = fname[:-len(ext)]
            break
    else:
        fname = file_path.stem
        ext = file_path.suffix
    return pth, fname, ext


def _ensure_model(model):
    model = getattr(model, 'filename', model)

    if isinstance(model, str):
        if Path(model).is_file():
            with open(model) as fobj:
                model = json.load(fobj)
        else:
            model = json.loads(model)
    return model


class _BIDSDataSinkInputSpec(BaseInterfaceInputSpec):
    base_directory = Directory(
        mandatory=True,
        desc='Path to BIDS (or derivatives) root directory')
    in_file = InputMultiPath(File(exists=True), mandatory=True)
    entities = InputMultiPath(traits.Dict, usedefault=True,
                              desc='Per-file entities to include in filename')
    fixed_entities = traits.Dict(usedefault=True,
                                 desc='Entities to include in all filenames')
    path_patterns = InputMultiPath(
        traits.Str, desc='BIDS path patterns describing format of file names')


class _BIDSDataSinkOutputSpec(TraitedSpec):
    out_file = OutputMultiPath(File, desc='output file')


class BIDSDataSink(IOBase):
    """
    Moves multiple files to a clean BIDS Naming Structure.

    DataSink for producing moving several files to a nice BIDS Naming structure
    given files and a list of entities. All credit goes to Chris Markiewicz,
    Alejandro De La Vega, Dylan Nielson and Adina Wagner and the Fitlins team.
    """

    input_spec = _BIDSDataSinkInputSpec
    output_spec = _BIDSDataSinkOutputSpec

    _always_run = True

    def _list_outputs(self):
        from bids.layout.writing import build_path
        base_dir = Path(self.inputs.base_directory)
        base_dir.mkdir(exist_ok=True, parents=True)  # pylint: disable=E1123

        path_patterns = self.inputs.path_patterns
        if not isdefined(path_patterns):
            path_patterns = None

        out_files = []
        for entities, in_file in zip(self.inputs.entities,
                                     self.inputs.in_file):
            ents = {**self.inputs.fixed_entities}
            ents.update(entities)

            ents = {k: snake_to_camel(str(v)) for k, v in ents.items()}

            out_fname = base_dir / build_path(ents, path_patterns)
            out_fname.parent.mkdir(exist_ok=True, parents=True)

            _copy_or_convert(in_file, out_fname)
            out_files.append(out_fname)

        return {'out_file': out_files}


def _copy_or_convert(in_file, out_file):
    in_ext = bids_split_filename(in_file)[2]
    out_ext = bids_split_filename(out_file)[2]

    # Copy if filename matches
    if in_ext == out_ext:
        copyfile(in_file, out_file, copy=True, use_hardlink=True)
        return

    # gzip/gunzip if it's easy
    if in_ext == out_ext + '.gz' or in_ext + '.gz' == out_ext:
        read_open = GzipFile if in_ext.endswith('.gz') else open
        write_open = GzipFile if out_ext.endswith('.gz') else open
        with read_open(in_file, mode='rb') as in_fobj:
            with write_open(out_file, mode='wb') as out_fobj:
                shutil.copyfileobj(in_fobj, out_fobj)
        return

    # Let nibabel take a shot
    try:
        nb.save(nb.load(in_file), out_file)
    except Exception:
        pass
    else:
        return

    raise RuntimeError(f"Cannot convert {in_ext} to {out_ext}")


class _BIDSGetInputSpec(BaseInterfaceInputSpec):
    database_path = Directory(
        exists=True, mandatory=True, desc="Path to BIDS Dataset DBCACHE")
    fixed_entities = traits.Dict(
<<<<<<< HEAD
        desc="Queries for outfield outputs")
    align_volumes = traits.Either(
        traits.Int, None, default=None,
        desc='Run reference to align functional volumes')
=======
        key_trait=Str,
        value_trait=traits.Dict, desc="Queries for outfield outputs")
>>>>>>> 28d91a07


class _BIDSGetOutputSpec(TraitedSpec):
    functional_files = OutputMultiPath(File)
<<<<<<< HEAD
    mask_files = OutputMultiPath(File)
    reference_files = OutputMultiPath(File)
    metadata_files = OutputMultiPath(File)
    events_files = OutputMultiPath(File)
    regressor_files = OutputMultiPath(File)
    entities = OutputMultiPath(traits.Dict)


class BIDSGet(SimpleInterface):
    """Interface that querys for functional files and associated masks/refs."""

    input_spec = _BIDSGetInputSpec
    output_spec = _BIDSGetOutputSpec
    _always_run = True
=======
    # mask_files = OutputMultiPath(File)
    # reference_files = OutputMultiPath(File)


class BIDSGet(SimpleInterface):
    """
    Module that allows querys for functional files and associated masks/refs.

    Examples
    --------
    """

    input_spec = _BIDSGetInputSpec
    output_spec = _BIDSGetOutputSpec
    _always_run = False
>>>>>>> 28d91a07
    _pkg = "bids"

    def _run_interface(self, runtime):
        from bids import BIDSLayout
        layout = BIDSLayout.load(database_path=self.inputs.database_path)
        fixed_entities = self.inputs.fixed_entities
<<<<<<< HEAD

        functional_entities = {
            **fixed_entities,
            'datatype': 'func', 'desc': 'preproc',
            'extension': 'nii.gz', 'suffix': 'bold'}
=======
        functional_entities = {
            'datatype': 'func', 'desc': 'preproc',
            'extension': 'nii.gz', 'suffix': 'bold',
            'subject': fixed_entities['subject']}
>>>>>>> 28d91a07
        functional_files = layout.get(**functional_entities)
        if len(functional_files) == 0:
            raise FileNotFoundError(
                f'Unable to find functional image with '
                f'specified entities {functional_entities}')
<<<<<<< HEAD

        outputs = dict(
            mask_files=[],
            reference_files=[],
            events_files=[],
            metadata_files=[],
            regressor_files=[],
            entities=[])

        for file in functional_files:
            ents = layout.parse_file_entities(file.path)
            if 'space' not in ents:
                ents['space'] = None
            file_ents = dict(
                events={
                    **ents,
                    'desc': None, 'extension': 'tsv',
                    'suffix': 'events', 'space': None},
                metadata={**ents, 'extension': 'json'},
                regressor={
                    **ents, 'desc': 'confounds', 'space': None,
                    'suffix': 'regressors', 'extension': 'tsv'},
                mask={**ents, 'desc': 'brain', 'suffix': 'mask'},
                reference={**ents, 'suffix': 'boldref', 'desc': None})
            if self.inputs.align_volumes and 'run' not in ents:
                raise ValueError(
                    f'Attempted to align to when run entity is not present in '
                    f'{file.path}.')
            elif self.inputs.align_volumes:
                file_ents['mask']['run'] = self.inputs.align_volumes
                file_ents['reference']['run'] = self.inputs.align_volumes

            ents.pop('suffix', None)
            ents.pop('desc', None)
            outputs['entities'].append(ents)
            for filetype, entities in file_ents.items():
                files = layout.get(**entities)
                if len(files) > 1:
                    raise ValueError(
                        f'More than one {filetype} produced for given '
                        f'entities {entities}\n'
                        f'{[x.path for x in files]}'
                        f'{ents}')
                elif len(files) == 0:
                    raise FileNotFoundError(
                        f'No {filetype} found for given entities '
                        f'{entities}')
                else:
                    outputs[f'{filetype}_files'].append(files[0])

        self._results['functional_files'] = functional_files
        self._results['mask_files'] = outputs['mask_files']
        self._results['reference_files'] = outputs['reference_files']
        self._results['metadata_files'] = outputs['metadata_files']
        self._results['events_files'] = outputs['events_files']
        self._results['regressor_files'] = outputs['regressor_files']
        self._results['entities'] = outputs['entities']

        return runtime
=======
        self._results['functional_files'] = functional_files
>>>>>>> 28d91a07
<|MERGE_RESOLUTION|>--- conflicted
+++ resolved
@@ -8,11 +8,7 @@
 from nipype.utils.filemanip import copyfile
 from nipype.interfaces.base import (
     BaseInterfaceInputSpec, TraitedSpec,
-<<<<<<< HEAD
     InputMultiPath, OutputMultiPath, File, Directory,
-=======
-    InputMultiPath, OutputMultiPath, File, Directory, Str,
->>>>>>> 28d91a07
     traits, isdefined, SimpleInterface)
 from nipype.interfaces.io import IOBase
 import nibabel as nb
@@ -162,20 +158,14 @@
     database_path = Directory(
         exists=True, mandatory=True, desc="Path to BIDS Dataset DBCACHE")
     fixed_entities = traits.Dict(
-<<<<<<< HEAD
         desc="Queries for outfield outputs")
     align_volumes = traits.Either(
         traits.Int, None, default=None,
         desc='Run reference to align functional volumes')
-=======
-        key_trait=Str,
-        value_trait=traits.Dict, desc="Queries for outfield outputs")
->>>>>>> 28d91a07
 
 
 class _BIDSGetOutputSpec(TraitedSpec):
     functional_files = OutputMultiPath(File)
-<<<<<<< HEAD
     mask_files = OutputMultiPath(File)
     reference_files = OutputMultiPath(File)
     metadata_files = OutputMultiPath(File)
@@ -190,47 +180,23 @@
     input_spec = _BIDSGetInputSpec
     output_spec = _BIDSGetOutputSpec
     _always_run = True
-=======
-    # mask_files = OutputMultiPath(File)
-    # reference_files = OutputMultiPath(File)
-
-
-class BIDSGet(SimpleInterface):
-    """
-    Module that allows querys for functional files and associated masks/refs.
-
-    Examples
-    --------
-    """
-
-    input_spec = _BIDSGetInputSpec
-    output_spec = _BIDSGetOutputSpec
-    _always_run = False
->>>>>>> 28d91a07
     _pkg = "bids"
 
     def _run_interface(self, runtime):
         from bids import BIDSLayout
         layout = BIDSLayout.load(database_path=self.inputs.database_path)
         fixed_entities = self.inputs.fixed_entities
-<<<<<<< HEAD
 
         functional_entities = {
             **fixed_entities,
             'datatype': 'func', 'desc': 'preproc',
             'extension': 'nii.gz', 'suffix': 'bold'}
-=======
-        functional_entities = {
-            'datatype': 'func', 'desc': 'preproc',
-            'extension': 'nii.gz', 'suffix': 'bold',
-            'subject': fixed_entities['subject']}
->>>>>>> 28d91a07
+
         functional_files = layout.get(**functional_entities)
         if len(functional_files) == 0:
             raise FileNotFoundError(
                 f'Unable to find functional image with '
                 f'specified entities {functional_entities}')
-<<<<<<< HEAD
 
         outputs = dict(
             mask_files=[],
@@ -289,7 +255,4 @@
         self._results['regressor_files'] = outputs['regressor_files']
         self._results['entities'] = outputs['entities']
 
-        return runtime
-=======
-        self._results['functional_files'] = functional_files
->>>>>>> 28d91a07
+        return runtime