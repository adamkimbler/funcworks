# pylint: disable=C0415,C0114,C0115,W0404,W0621,W0612
from pathlib import Path
from bids.layout.writing import build_path
from nipype.interfaces.base import (
    BaseInterfaceInputSpec, Bunch, TraitedSpec,
    InputMultiPath, OutputMultiPath, File,
    traits, Directory)
from nipype.interfaces.io import IOBase
import nibabel as nb
import numpy as np
from ..utils import snake_to_camel


class GetRunModelInfoInputSpec(BaseInterfaceInputSpec):
    bids_dir = Directory(exists=True, mandatory=True)
    functional_file = File(exists=True, mandatory=True)
    model = traits.Dict(mandatory=True)
    detrend_poly = traits.Any(
        default=None,
        desc=('Legendre polynomials to regress out'
              'for temporal filtering'))
    align_volumes = traits.Any(
        default=None,
        desc=('Target volume for functional realignment',
              'if not value is specified, will not functional file'))


class GetRunModelInfoOutputSpec(TraitedSpec):
    run_info = traits.Any(
        desc='Model Info required to construct Run Level Model')
    run_contrasts = traits.List(
        desc='List of tuples describing each contrasts')
    run_entities = traits.Dict(desc='Run specific BIDS Entities')
    contrast_entities = OutputMultiPath(
        traits.Dict(),
        desc='Contrast specific list of entities')
    motion_parameters = OutputMultiPath(
        File(exists=True),
        desc='File containing first six motion regressors')
    repetition_time = traits.Float(desc='Repetition Time for the dataset')
    contrast_names = traits.List(
        desc='List of Contrast Names to pass to higher levels')
    reference_image = File(
        exists=True,
        desc='Reference Image for functional realignment')
    brain_mask = File(exists=True, desc='Brain mask for functional image')


class GetRunModelInfo(IOBase):
    '''Grabs EV files for subject based on contrasts of interest'''
    input_spec = GetRunModelInfoInputSpec
    output_spec = GetRunModelInfoOutputSpec
    # _always_run = True

    def _list_outputs(self):
        import json
        import pandas as pd

        outputs = {}
        (regressors_file, meta_file, events_file,
         outputs['reference_image'], outputs['brain_mask'],
         outputs['run_entities']) = self._get_required_files()

        outputs['motion_parameters'] = self._get_motion_parameters(
            regressors_file=regressors_file)
<<<<<<< HEAD

        with open(meta_file, 'r') as meta_read:
            run_metadata = json.load(meta_read)
        outputs['repetition_time'] = run_metadata['RepetitionTime']
        (outputs['run_info'], event_regressors,
         confound_regressors) = self._get_model_info(
             events_file=events_file, regressors_file=regressors_file)
        (outputs['run_contrasts'],
         outputs['contrast_names']) = self._get_contrasts(
             event_names=event_regressors)
        all_regressors = event_regressors + confound_regressors
        n_vols = len(pd.read_csv(regressors_file))
        outputs['run_entities'].update({
            'Volumes': n_vols,
            'DegreesOfFreedom': (n_vols - len(all_regressors))})
        outputs['contrast_entities'] = self._get_entities(
            contrasts=outputs['run_contrasts'],
            run_entities=outputs['run_entities'])

        if self.inputs.detrend_poly:
            polynomial_names, polynomial_arrays = self._detrend_polynomial(
                regressors_file, self.inputs.detrend_poly)
            outputs['run_info'].regressor_names.extend(polynomial_names)
            outputs['run_info'].regressors.extend(polynomial_arrays)

        return outputs
=======
        n_vols = entities['Volumes']
        entities.update({'DegreesOfFreedom' : (
            n_vols - len(event_regs + confound_regs))})
        run_conts, contrast_names = self._get_contrasts(event_names=event_regs)

        contrast_entities = self._get_entities(
            contrasts=run_conts, run_entities=entities)
        detrend_poly = self.inputs.detrend_poly


        if detrend_poly:
            polynomial_names, polynomial_arrays = \
                self._detrend_polynomial(regressors_file, detrend_poly)
            run_info.regressor_names.extend(polynomial_names) #pylint: disable=E1101
            run_info.regressors.extend(polynomial_arrays) #pylint: disable=E1101

        return {'run_info' : run_info,
                'event_regressors': event_regs,
                'confound_regressors': confound_regs,
                'run_metadata': metadata,
                'run_contrasts': run_conts,
                'motion_parameters': motion_params,
                'repetition_time': metadata['RepetitionTime'],
                'run_entities': entities,
                'contrast_entities': contrast_entities,
                'contrast_names': contrast_names}
>>>>>>> b58bb32b

    def _get_required_files(self):
        # A workaround to a current issue in pybids
        # that causes massive resource use when indexing derivative tsv files
        from pathlib import Path
        from bids.layout import parse_file_entities
        from bids.layout.writing import build_path
        func = Path(self.inputs.functional_file)
        entities = parse_file_entities(str(func))
        entities.update({'run': '{:02}'.format(entities['run'])})
        confounds_pattern = ('sub-{subject}_[ses-{session}_]task-{task}_'
                             'run-{run}_desc-confounds_regressors.tsv')
        meta_pattern = ('sub-{subject}_[ses-{session}_]_task-{task}_'
                        'run-{run}_[space-{space}_]desc-preproc_bold.json')
        events_pattern = ('sub-{subject}/[ses-{session}/]{datatype}/'
                          'sub-{subject}_[ses-{session}_]'
                          'task-{task}_run-{run}_events.tsv')
        ref_pattern = ('sub-{subject}_[ses-{session}_]task-{task}_'
                       'run-{run}_[space-{space}_]boldref.nii.gz')
        mask_pattern = ('sub-{subject}[_ses-{session}]_task-{task}'
                        'run-{run}_[space-{space}_]desc-brain_mask.nii.gz')
        regressors_file = func.parent / build_path(
            entities, path_patterns=confounds_pattern)
        meta_file = func.parent / build_path(
            entities, path_patterns=meta_pattern)
        events_file = Path(self.inputs.bids_dir) / build_path(
            entities, path_patterns=events_pattern)
        ents = entities.copy()
        if self.inputs.align_volumes:
            ents.update({'run': '{:02d}'.format(self.inputs.align_volumes)})
        reference_image = func.parent / build_path(
            ents, path_patterns=ref_pattern)
        mask_image = func.parent / build_path(
            ents, path_patterns=mask_pattern)
        return (regressors_file, meta_file, events_file,
                reference_image, mask_image, entities)

    def _get_model_info(self, events_file, regressors_file):
        import pandas as pd
        import numpy as np

        event_data = pd.read_csv(events_file, sep='\t')
        conf_data = pd.read_csv(regressors_file, sep='\t')
        conf_data.fillna(0, inplace=True)
        level_model = self.inputs.model
        run_info = {'conditions': [],
                    'onsets': [],
                    'amplitudes': [],
                    'durations': [],
                    'regressor_names': [],
                    'regressors': []}
        for regressor in level_model['Model']['X']:
            if '.' in regressor:
                event_column, event_name = regressor.split('.')
                event_frame = event_data.query(
                    f'{event_column} == "{event_name}"')
                if event_frame.empty:
                    continue
                run_info['conditions'].append(regressor)
                run_info['onsets'].append(event_frame['onset'].values)
                run_info['durations'].append(event_frame['duration'].values)
                run_info['amplitudes'].append(np.ones(len(event_frame)))
            else:
                run_info['regressor_names'].append(regressor)
                run_info['regressors'].append(conf_data[regressor].values)

        run_info = Bunch(**run_info)
        return (run_info,
                run_info.conditions,  # pylint: disable=E1101
                run_info.regressor_names)  # pylint: disable=E1101

    def _get_contrasts(self, event_names):
        """
        Produces contrasts from a given model file
        and a run specific events file
        """
        model = self.inputs.model
        contrast_spec = []
        real_contrasts = model["Contrasts"]
        contrast_names = []
        dummy_contrasts = []
        if 'Conditions' in model["DummyContrasts"]:
            dummy_contrasts = model["DummyContrasts"]['Conditions']
        else:
            dummy_contrasts = model["Model"]["X"]

        for dcontrast in dummy_contrasts:
            if dcontrast not in event_names and '.' in dcontrast:
                continue
            contrast_spec.append((dcontrast, 'T', [dcontrast], [1]))
            contrast_names.append(dcontrast)

        for contrast in real_contrasts:
            if not set(event_names).issubset(contrast['ConditionList']):
                continue
            contrast_names.append(contrast['Name'])
            if contrast['Name'] == 'task_vs_baseline':
                weight_vector = [1 * 1 / len(event_names)] * len(event_names)
                contrast_spec.append((contrast['Name'],
                                      contrast['Type'].upper(),
                                      event_names,
                                      weight_vector))
            else:
                contrast_spec.append((contrast['Name'],
                                      contrast['Type'].upper(),
                                      contrast['ConditionList'],
                                      contrast['Weights']))
        return contrast_spec, contrast_names

    @staticmethod
    def _get_motion_parameters(regressors_file):
        import os  # pylint: disable=W0621,W0404
        import pandas as pd
        motion_params_path = os.path.join(
            os.getcwd(),
            os.path.basename(regressors_file).replace('regressors',
                                                      'motparams'))

        confound_data = pd.read_csv(regressors_file, sep='\t')
        # Motion data gets formatted FSL style, with x, y, z rotation,
        # then x,y,z translation
        motion_data = confound_data[['rot_x', 'rot_y', 'rot_z',
                                     'trans_x', 'trans_y', 'trans_z']]
        motion_data.to_csv(
            motion_params_path, sep='\t', header=None, index=None)
        motion_params = motion_params_path
        return motion_params

    @staticmethod
    def _get_entities(contrasts, run_entities):
        contrast_entities = []
        contrast_names = [contrast[0] for contrast in contrasts]
        for contrast_name in contrast_names:
            run_entities.update({'contrast': contrast_name})
            contrast_entities.append(run_entities.copy())
        return contrast_entities

    @staticmethod
    def _detrend_polynomial(regressors_file, detrend_poly=None):
        import numpy as np
        import pandas as pd
        from scipy.special import legendre

        regressors_frame = pd.read_csv(regressors_file)

        poly_names = []
        poly_arrays = []
        for i in range(0, detrend_poly + 1):
            poly_names.append(f'legendre{i:02d}')
            poly_arrays.append(
                legendre(i)(np.linspace(-1, 1, len(regressors_frame))))

        return poly_names, poly_arrays


class GenerateHigherInfoInputSpec(BaseInterfaceInputSpec):
    contrast_maps = InputMultiPath(
        File(exists=True), desc='List of statmaps from previous level')
    contrast_metadata = InputMultiPath(
        traits.Dict(desc='Contrast names inherited from previous levels'))
    model = traits.Dict(desc='Step level information from the model file')
    align_volumes = traits.Any(
        default=None, desc='Run to which volumes were aligned at level 1')


class GenerateHigherInfoOutputSpec(TraitedSpec):
    effect_maps = traits.List()
    variance_maps = traits.List()
    dof_maps = traits.List()
    contrast_matrices = traits.List()
    design_matrices = traits.List()
    covariance_matrices = traits.List()
    contrast_metadata = traits.List()
    brain_mask = traits.List()


class GenerateHigherInfo(IOBase):
    input_spec = GenerateHigherInfoInputSpec
    output_spec = GenerateHigherInfoOutputSpec

    _always_run = True

    def _list_outputs(self):
        organization, dummy_contrasts = self._get_organization()
        contrast_entities, effect_maps, variance_maps, dof_maps = \
            self._merge_maps(organization, dummy_contrasts)
        design_matrices, contrast_matrices, covariance_matrices = \
            self._produce_matrices(contrast_entities=contrast_entities)
        return {'effect_maps': effect_maps,
                'variance_maps': variance_maps,
                'dof_maps': dof_maps,
                'contrast_metadata': contrast_entities,
                'contrast_matrices': contrast_matrices,
                'design_matrices': design_matrices,
                'covariance_matrices': covariance_matrices}

    def _get_organization(self):
        model = self.inputs.model

        contrast_zip = zip(self.inputs.contrast_maps,
                           self.inputs.contrast_metadata)
        organization = {}
        # split_fields = []
        # if "Transformations" in model:
        #     if model['Transformations']['Name'] == 'Split':
        #         split_fields = []
        for contrast_file, contrast_entities in contrast_zip:
            if contrast_entities['contrast'] not in organization:
                organization[contrast_entities['contrast']] = []
            organization[contrast_entities['contrast']].append(
                {'File': contrast_file, 'Metadata': contrast_entities})

        # for split_field in split_fields:
        #     pass
        dummy_contrasts = []
        if "DummyContrasts" in model:
            if 'Conditions' in model['DummyContrasts']:
                dummy_contrasts = model['DummyContrasts']['Conditions']
            else:
                dummy_contrasts = organization.keys()
        return organization, dummy_contrasts

    def _merge_maps(self, organization, dummy_contrasts):
        maps_info = {'effect_maps': [],
                     'dof_maps': [],
                     'variance_maps': [],
                     'map_entities': []}
        # mask_pattern = ('sub-{subject}[_ses-{session}]_task-{task}'
        #                '_run-{run}[_space-{space}]_desc-brain_mask.nii.gz')
        for dcontrast in dummy_contrasts:
            dcontrast_info = {'dceffect_maps': [],
                              'dcvariance_maps': [],
                              'dcdof_maps': [],
                              'dcentities': {}}
            for bids_info in organization[dcontrast]:
                if 'stat' not in bids_info['Metadata']:
                    continue
                if bids_info['Metadata']['stat'] == 'effect':
                    open_file = nb.load(bids_info['File'])
                    affine = open_file.affine
                    dof_file = (np.ones_like(open_file.get_fdata())
                                * bids_info['Metadata']['DegreesOfFreedom'])
                    dof_file = nb.nifti1.Nifti1Image(dof_file, affine)
                    dcontrast_info['dceffect_maps'].append(open_file)
                    dcontrast_info['dcdof_maps'].append(dof_file)
                elif bids_info['Metadata']['stat'] == 'variance':
                    open_file = nb.load(bids_info['File'])
                    dcontrast_info['dcvariance_maps'].append(open_file)
                dcontrast_info['dcentities'] = bids_info['Metadata'].copy()
            for statmap in ['dceffect_maps', 'dcvariance_maps', 'dcdof_maps']:
                merged_statmap = nb.concat_images(dcontrast_info[statmap])
                dcontrast_info[statmap] = merged_statmap
                if statmap == 'dceffect_maps':
                    dcontrast_info['dcentities'].update(dict(
                        NumLevelTimepoints=merged_statmap.shape[-1]))
            dcontrast_info['dcentities'].pop('stat', None)
            maps_info['map_entities'].append(dcontrast_info['dcentities'])

            ents = dcontrast_info['dcentities'].copy()
            ents.update({
                'contrast': snake_to_camel(
                    dcontrast_info['dcentities']['contrast'])})
            merged_pattern = ('sub-{subject}[_ses-{session}]'
                              '_contrast-{contrast}_stat-{stat}'
                              '_desc-merged_statmap.nii.gz')
            for stat in ['effect', 'variance', 'dof']:
                ents['stat'] = stat
                map_path = Path.cwd() / build_path(
                    ents, path_patterns=merged_pattern)
                nb.nifti1.save(dcontrast_info[f'dc{stat}_maps'], map_path)
                maps_info[f'{stat}_maps'].append(str(map_path))
        return (maps_info['map_entities'], maps_info['effect_maps'],
                maps_info['variance_maps'], maps_info['dof_maps'])

    def _produce_matrices(self, contrast_entities):
        matrix_paths = {'design_matrices': [],
                        'contrast_matrices': [],
                        'covariance_matrices': []}

        header_lines = {'contrast': ['/ContrastName1 {contrast}\n',
                                     '/NumWaves 1\n',
                                     '/NumPoints 1\n\n',
                                     '/Matrix\n',
                                     '1\n'],
                        'design': ['/NumWaves 1\n',
                                   '/NumPoints {numcopes}\n',
                                   '/PPHeights 1\n\n',
                                   '/Matrix\n'],
                        'covariance': ['/NumWaves 1\n',
                                       '/NumPoints {numcopes}\n\n',
                                       '/Matrix\n']}
        matrix_pattern = ('sub-{subject}[ses-{session}_]'
                          'contrast-{contrast}_desc-{desc}_design.mat')
        for entity in contrast_entities:
            ents = entity.copy()
            numcopes = ents['NumLevelTimepoints']
            for matrix_type in ['design', 'contrast', 'covariance']:
                ents.update({'desc': 'contrast'})
                matrix_path = Path.cwd() / build_path(
                    ents, path_patterns=matrix_pattern)
                contrast = ents['contrast']
                ents['contrast'] = snake_to_camel(entity['contrast'])
                mat_file = open(matrix_path, 'a')
                for header_line in header_lines[matrix_type]:
                    mat_file.writelines(
                        header_line.format(contrast=contrast,
                                           numcopes=numcopes))
                if matrix_type == 'covariance':
                    for _ in range(numcopes):
                        mat_file.writelines('1\n')
                mat_file.close()
                matrix_paths[f'{matrix_type}_matrices'].append(
                    str(matrix_path))
        return (matrix_paths['design_matrices'],
                matrix_paths['contrast_matrices'],
                matrix_paths['covariance_matrices'])<|MERGE_RESOLUTION|>--- conflicted
+++ resolved
@@ -63,7 +63,6 @@
 
         outputs['motion_parameters'] = self._get_motion_parameters(
             regressors_file=regressors_file)
-<<<<<<< HEAD
 
         with open(meta_file, 'r') as meta_read:
             run_metadata = json.load(meta_read)
@@ -90,34 +89,7 @@
             outputs['run_info'].regressors.extend(polynomial_arrays)
 
         return outputs
-=======
-        n_vols = entities['Volumes']
-        entities.update({'DegreesOfFreedom' : (
-            n_vols - len(event_regs + confound_regs))})
-        run_conts, contrast_names = self._get_contrasts(event_names=event_regs)
-
-        contrast_entities = self._get_entities(
-            contrasts=run_conts, run_entities=entities)
-        detrend_poly = self.inputs.detrend_poly
-
-
-        if detrend_poly:
-            polynomial_names, polynomial_arrays = \
-                self._detrend_polynomial(regressors_file, detrend_poly)
-            run_info.regressor_names.extend(polynomial_names) #pylint: disable=E1101
-            run_info.regressors.extend(polynomial_arrays) #pylint: disable=E1101
-
-        return {'run_info' : run_info,
-                'event_regressors': event_regs,
-                'confound_regressors': confound_regs,
-                'run_metadata': metadata,
-                'run_contrasts': run_conts,
-                'motion_parameters': motion_params,
-                'repetition_time': metadata['RepetitionTime'],
-                'run_entities': entities,
-                'contrast_entities': contrast_entities,
-                'contrast_names': contrast_names}
->>>>>>> b58bb32b
+      
 
     def _get_required_files(self):
         # A workaround to a current issue in pybids
