"""
Run and Session Level WFs in FSL
"""
# pylint: disable=R0913, R0914
from pathlib import Path
from nipype.pipeline import engine as pe
from nipype.interfaces import fsl
from nipype.interfaces.utility import Function, IdentityInterface, Merge
from nipype.algorithms import modelgen, rapidart as ra
from ..interfaces.bids import BIDSDataGrabber, BIDSDataSink
from ..interfaces.modelgen import GetRunModelInfo, GenerateHigherInfo
from ..interfaces.io import MergeAll, CollateWithMetadata
from ..interfaces.visualization import PlotMatrices
from .. import utils


def fsl_run_level_wf(model,
                     step,
                     bids_dir,
                     output_dir,
                     work_dir,
                     subject_id,
                     derivatives,
                     database_path,
                     smoothing_fwhm=None,
                     smoothing_level=None,
                     smoothing_type=None,
                     use_rapidart=False,
                     detrend_poly=None,
                     align_volumes=None,
                     name='fsl_run_level_wf'):
    """
    This workflow generates processes function data with information given in
    the model file

    """
    bids_dir = Path(bids_dir)
    work_dir = Path(work_dir)
    workflow = pe.Workflow(name=name)

    level = step['Level']
    if smoothing_type == 'iso':
        dimensionality = 3
    elif smoothing_type == 'inp':
        dimensionality = 2

    fixed_entities = model['Input']['Include']
    workflow.__desc__ = ""
    (work_dir / model['Name']).mkdir(exist_ok=True)

    bdg = pe.Node(
        BIDSDataGrabber(
            base_dir=bids_dir, subject=subject_id,
            index_derivatives=derivatives,
            database_path=database_path,
            output_query={'func': {**{'datatype': 'func', 'desc': 'preproc',
                                      'extension': 'nii.gz', 'suffix': 'bold'},
                                   **fixed_entities}}),
        name='func_select')

    get_info = pe.MapNode(
        GetRunModelInfo(
            model=step, bids_dir=bids_dir,
            detrend_poly=detrend_poly, align_volumes=align_volumes),
        iterfield=['functional_file'],
        name=f'get_{level}_info')

    realign_runs = pe.MapNode(
        fsl.MCFLIRT(interpolation='sinc'),
        iterfield=['in_file', 'ref_file'],
        name='func_realign')

    specify_model = pe.MapNode(
        modelgen.SpecifyModel(
            high_pass_filter_cutoff=-1.0, input_units='secs'),
        iterfield=['functional_runs', 'subject_info', 'time_repetition'],
        name=f'model_{level}_specify')

    fit_model = pe.MapNode(
        IdentityInterface(fields=['session_info', 'interscan_interval',
                                  'contrasts', 'functional_data'],
                          mandatory_inputs=True),
        iterfield=['functional_data', 'session_info',
                   'interscan_interval', 'contrasts'],
        name=f'model_{level}_fit')

    first_level_design = pe.MapNode(
        fsl.Level1Design(bases={'dgamma': {'derivs': False}},
                         model_serial_correlations=False),
        iterfield=['session_info', 'interscan_interval', 'contrasts'],
        name=f'model_{level}_design')

    generate_model = pe.MapNode(
        fsl.FEATModel(environ={'FSLOUTPUTTYPE': 'NIFTI_GZ'},
                      output_type='NIFTI_GZ'),
        iterfield=['fsf_file', 'ev_files'],
        name=f'model_{level}_generate')

    estimate_model = pe.MapNode(
        fsl.FILMGLS(environ={'FSLOUTPUTTYPE': 'NIFTI_GZ'},
                    mask_size=5, threshold=0.0,
                    # smooth_autocorr=True
                    output_type='NIFTI_GZ', results_dir='results',
                    autocorr_noestimate=True),
        iterfield=['design_file', 'in_file', 'tcon_file'],
        name=f'estimate_{level}_model')

    image_pattern = ('[sub-{subject}/][ses-{session}/]'
                     '[sub-{subject}_][ses-{session}_]'
                     'task-{task}_[acq-{acquisition}_]'
                     '[rec-{reconstruction}_][run-{run}_]'
                     '[echo-{echo}_][space-{space}_]contrast-{contrast}_'
                     'stat-{stat<effect|variance|z|p|t|F>}_statmap.nii.gz')

    run_rapidart = pe.MapNode(
        ra.ArtifactDetect(use_differences=[True, False], use_norm=True,
                          zintensity_threshold=3, norm_threshold=1,
                          bound_by_brainmask=True, mask_type='file',
                          parameter_source='FSL'),
        iterfield=['realignment_parameters', 'realigned_files', 'mask_file'],
        name='rapidart_run')

    reshape_rapidart = pe.MapNode(
<<<<<<< HEAD
        Function(input_names=['run_info', 'func',
                              'outlier_files', 'contrast_entities'],
                 output_names=['run_info', 'contrast_entities'],
                 function=utils.reshape_ra),
        iterfield=['outlier_files', 'run_info', 'func'],
        name='rapidart_reshape')
=======
        Function(input_names=['run_info', 'func', 'outlier_files',
                              'contrast_entities'],
                 output_names=['run_info', 'contrast_entities'],
                 function=utils.reshape_ra),
        iterfield=['outlier_files', 'run_info', 'func', 'contrast_entities'],
        name='reshape_rapidart')
>>>>>>> b58bb32b

    mean_img = pe.MapNode(
        fsl.ImageMaths(op_string='-Tmean', suffix='_mean'),
        iterfield=['in_file', 'mask_file'],
        name='smooth_susan_avgimg')

    median_img = pe.MapNode(
        fsl.ImageStats(op_string='-k %s -p 50'),
        iterfield=['in_file', 'mask_file'],
        name='smooth_susan_medimg')

    merge = pe.Node(
        Merge(2, axis='hstack'),
        name='smooth_merge')

    run_susan = pe.MapNode(
        fsl.SUSAN(fwhm=smoothing_fwhm, dimension=dimensionality),
        iterfield=['in_file', 'brightness_threshold', 'usans'],
        name='smooth_susan')
    # Exists solely to correct undesirable behavior of FSL
    # that results in loss of constant columns
    correct_matrices = pe.MapNode(
        Function(input_names=['design_matrix'],
                 output_names=['design_matrix'],
                 function=utils.correct_matrix),
        iterfield=['design_matrix'],
        name=f'correct_{level}_matrices')

    collate = pe.Node(
        MergeAll(
            ['effect_maps', 'variance_maps', 'tstat_maps',
             'zscore_maps', 'contrast_metadata'],
            check_lengths=True),
        name=f'collate_{level}')

    collate_outputs = pe.Node(
        CollateWithMetadata(
            fields=[
                'effect_maps', 'variance_maps',
                'tstat_maps', 'zscore_maps'
            ],
            field_to_metadata_map={
                'effect_maps': {'stat': 'effect'},
                'variance_maps': {'stat': 'variance'},
                # 'pvalue_maps': {'stat': 'p'},
                'zscore_maps': {'stat': 'z'},
                'tstat_maps': {'stat': 't'}
            }),
        name=f'collate_{level}_outputs')

    plot_matrices = pe.MapNode(
        PlotMatrices(output_dir=output_dir),
        iterfield=['mat_file', 'con_file', 'entities', 'run_info'],
        name=f'plot_{level}_matrices')

    ds_contrast_maps = pe.MapNode(
        BIDSDataSink(base_directory=output_dir,
                     path_patterns=image_pattern),
        iterfield=['entities', 'in_file'],
        run_without_submitting=True,
        name=f'ds_{level}_contrast_maps')

    wrangle_outputs = pe.Node(
        IdentityInterface(
            fields=['contrast_metadata', 'contrast_maps', 'brain_mask']),
        name=f'wrangle_{level}_outputs')

    # Setup connections among nodes
    workflow.connect([
        (bdg, realign_runs, [('func', 'in_file')]),
        (bdg, get_info, [('func', 'functional_file')]),
        (get_info, realign_runs, [('reference_image', 'ref_file')]),
    ])

    if use_rapidart:
        workflow.connect([
            (get_info, run_rapidart, [
                ('motion_parameters', 'realignment_parameters')]),
            (get_info, run_rapidart, [('brain_mask', 'mask_file')]),
            (realign_runs, run_rapidart, [('out_file', 'realigned_files')]),
            (run_rapidart, reshape_rapidart, [
                ('outlier_files', 'outlier_files')]),
            (get_info, reshape_rapidart, [
                ('run_info', 'run_info'),
                ('contrast_entities', 'contrast_entities')]),
            (realign_runs, reshape_rapidart, [('out_file', 'func')]),
            (get_info, reshape_rapidart, [('contrast_entities', 'contrast_entities')]),
            (reshape_rapidart, specify_model, [('run_info', 'subject_info')]),
            (reshape_rapidart, plot_matrices, [('run_info', 'run_info')]),
            (reshape_rapidart, collate, [
                ('contrast_entities', 'contrast_metadata')])
        ])
    else:
        workflow.connect([
            (get_info, specify_model, [('run_info', 'subject_info')]),
            (get_info, plot_matrices, [('run_info', 'run_info')]),
            (get_info, collate, [
                ('contrast_entities', 'contrast_metadata')])
        ])

    if smoothing_level == 'l1':
        workflow.connect([
            (realign_runs, mean_img, [('out_file', 'in_file')]),
            (realign_runs, median_img, [('out_file', 'in_file')]),
            (get_info, mean_img, [('brain_mask', 'mask_file')]),
            (get_info, median_img, [('brain_mask', 'mask_file')]),
            (mean_img, merge, [('out_file', 'in1')]),
            (median_img, merge, [('out_stat', 'in2')]),
            (realign_runs, run_susan, [('out_file', 'in_file')]),
            (median_img, run_susan, [
                (('out_stat', utils.get_btthresh), 'brightness_threshold')]),
            (merge, run_susan, [(('out', utils.get_usans), 'usans')]),
            (run_susan, specify_model, [('smoothed_file', 'functional_runs')]),
            (run_susan, fit_model, [('smoothed_file', 'functional_data')])
        ])
    else:
        workflow.connect([
            (realign_runs, specify_model, [('out_file', 'functional_runs')]),
            (realign_runs, fit_model, [('out_file', 'functional_data')])
        ])

    workflow.connect([
        (get_info, specify_model, [('repetition_time', 'time_repetition')]),

        (specify_model, fit_model, [('session_info', 'session_info')]),
        (get_info, fit_model, [('repetition_time', 'interscan_interval'),
                               ('run_contrasts', 'contrasts')]),

        (fit_model, first_level_design, [
            ('interscan_interval', 'interscan_interval'),
            ('session_info', 'session_info'),
            ('contrasts', 'contrasts')]),
        (first_level_design, generate_model, [('fsf_files', 'fsf_file')]),
        (first_level_design, generate_model, [('ev_files', 'ev_files')]),
    ])
    if detrend_poly:
        workflow.connect([
            (generate_model, correct_matrices, [
                ('design_file', 'design_matrix')]),
            (correct_matrices, plot_matrices, [
                ('design_matrix', 'mat_file')]),
            (correct_matrices, estimate_model, [
                ('design_matrix', 'design_file')])
        ])
    else:
        workflow.connect([
            (generate_model, plot_matrices, [('design_file', 'mat_file')]),
            (generate_model, estimate_model, [('design_file', 'design_file')]),
        ])

    workflow.connect([
        (get_info, plot_matrices, [('run_entities', 'entities')]),
        (generate_model, plot_matrices, [('con_file', 'con_file')]),

        (fit_model, estimate_model, [('functional_data', 'in_file')]),
        (generate_model, estimate_model, [('con_file', 'tcon_file')]),

        (estimate_model, collate, [('copes', 'effect_maps'),
                                   ('varcopes', 'variance_maps'),
                                   ('tstats', 'tstat_maps'),
                                   ('zstats', 'zscore_maps')]),

        (collate, collate_outputs, [('effect_maps', 'effect_maps'),
                                    ('variance_maps', 'variance_maps'),
                                    ('tstat_maps', 'tstat_maps'),
                                    ('zscore_maps', 'zscore_maps'),
                                    ('contrast_metadata', 'metadata')]),

        (collate_outputs, ds_contrast_maps, [('out', 'in_file'),
                                             ('metadata', 'entities')]),

        (collate_outputs, wrangle_outputs, [('metadata', 'contrast_metadata'),
                                            ('out', 'contrast_maps')]),
        (get_info, wrangle_outputs, [('brain_mask', 'brain_mask')])
    ])

    return workflow


def fsl_higher_level_wf(output_dir,
                        work_dir,
                        step,
                        # smoothing_fwhm=None,
                        # smoothing_type=None,
                        smoothing_level=None,
                        name='fsl_higher_level_wf'):
    """
    This workflow generates processes functional_data across a
    single session (read: between runs) and computes
    effects, variances, residuals and statmaps
    using FSLs FLAME0 given information in the bids model file

    """

    workflow = pe.Workflow(name=name)
    workflow.base_dir = work_dir
    workflow.desc = ""

    level = step['Level']

    image_pattern = ('[sub-{subject}/][ses-{session}/]'
                     '[sub-{subject}_][ses-{session}_]task-{task}_'
                     '[acq-{acquisition}_][rec-{reconstruction}_]'
                     '[echo-{echo}_][space-{space}_]contrast-{contrast}_'
                     'stat-{stat<effect|variance|z|p|t|F>}_statmap.nii.gz')

    wrangle_inputs = pe.Node(
        IdentityInterface(
            fields=['contrast_metadata', 'contrast_maps', 'brain_mask']),
        name=f'wrangle_{level}_inputs')

    get_info = pe.Node(
        GenerateHigherInfo(model=step),
        name=f'get_{level}_info')
    if smoothing_level == 'l2':
        pass

    estimate_model = pe.MapNode(
        fsl.FLAMEO(run_mode='fe'),
        iterfield=['design_file', 't_con_file', 'cov_split_file',
                   'dof_var_cope_file', 'var_cope_file', 'cope_file'],
        name=f'estimate_{level}_model')

    collate = pe.Node(
        MergeAll(['effect_maps', 'variance_maps', 'tstat_maps',
                  'zscore_maps', 'contrast_metadata'],
                 check_lengths=False),
        name=f'collate_{level}_level')

    collate_outputs = pe.Node(
        CollateWithMetadata(
            fields=[
                'effect_maps', 'variance_maps', 'tstat_maps', 'zscore_maps'],
            field_to_metadata_map={
                'effect_maps': {'stat': 'effect'},
                'variance_maps': {'stat': 'variance'},
                # 'pvalue_maps': {'stat': 'p'},
                'zscore_maps': {'stat': 'z'},
                'tstat_maps': {'stat': 't'}
            }),
        name=f'collate_{level}_outputs')

    ds_contrast_maps = pe.Node(
        BIDSDataSink(base_directory=output_dir,
                     path_patterns=image_pattern),
        iterfield=['entities', 'in_file'],
        run_without_submitting=True,
        name=f'ds_{level}_contrast_maps')

    wrangle_outputs = pe.Node(
        IdentityInterface(
            fields=['contrast_metadata', 'contrast_maps', 'brain_mask']),
        name=f'wrangle_{level}_outputs')

    workflow.connect([
        (wrangle_inputs, get_info, [
            ('contrast_metadata', 'contrast_metadata'),
            ('contrast_maps', 'contrast_maps')]),
        (get_info, estimate_model, [
            ('design_matrices', 'design_file'),
            ('contrast_matrices', 't_con_file'),
            ('covariance_matrices', 'cov_split_file'),
            ('dof_maps', 'dof_var_cope_file'),
            ('variance_maps', 'var_cope_file'),
            ('effect_maps', 'cope_file')]),
        (wrangle_inputs, estimate_model, [('brain_mask', 'mask_file')]),
        (estimate_model, collate, [
            ('copes', 'effect_maps'),
            ('var_copes', 'variance_maps'),
            ('tstats', 'tstat_maps'),
            ('zstats', 'zscore_maps')]),
        (get_info, collate, [('contrast_metadata', 'contrast_metadata')]),
        (collate, collate_outputs, [
            ('effect_maps', 'effect_maps'),
            ('variance_maps', 'variance_maps'),
            ('tstat_maps', 'tstat_maps'),
            ('zscore_maps', 'zscore_maps'),
            ('contrast_metadata', 'metadata')]),
        (collate_outputs, ds_contrast_maps, [
            ('out', 'in_file'),
            ('metadata', 'entities')]),
        (collate_outputs, wrangle_outputs, [
            ('metadata', 'contrast_metadata'),
            ('out', 'contrast_maps')])
    ])

    return workflow<|MERGE_RESOLUTION|>--- conflicted
+++ resolved
@@ -121,21 +121,12 @@
         name='rapidart_run')
 
     reshape_rapidart = pe.MapNode(
-<<<<<<< HEAD
-        Function(input_names=['run_info', 'func',
-                              'outlier_files', 'contrast_entities'],
-                 output_names=['run_info', 'contrast_entities'],
-                 function=utils.reshape_ra),
-        iterfield=['outlier_files', 'run_info', 'func'],
-        name='rapidart_reshape')
-=======
         Function(input_names=['run_info', 'func', 'outlier_files',
                               'contrast_entities'],
                  output_names=['run_info', 'contrast_entities'],
                  function=utils.reshape_ra),
         iterfield=['outlier_files', 'run_info', 'func', 'contrast_entities'],
         name='reshape_rapidart')
->>>>>>> b58bb32b
 
     mean_img = pe.MapNode(
         fsl.ImageMaths(op_string='-Tmean', suffix='_mean'),
