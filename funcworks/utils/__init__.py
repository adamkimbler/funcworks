--- conflicted
+++ resolved
@@ -2,11 +2,5 @@
                        reshape_ra, snake_to_camel,
                        correct_matrix, flatten)
 
-<<<<<<< HEAD
 __all__ = ['get_btthresh', 'get_usans', 'reshape_ra',
            'snake_to_camel', 'correct_matrix', 'flatten']
-=======
-__all__ = ['get_btthresh', 'get_usans',
-           'reshape_ra', 'snake_to_camel',
-           'correct_matrix']
->>>>>>> ab5119f2
